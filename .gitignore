# Dependencies
node_modules/

# Production build
dist/

# Environment variables
.env
.env.local
.env.*.local

# Data and logs
data/
*.log
terminal-server.log

# Editor directories
.vscode/
.idea/

# OS files
.DS_Store
Thumbs.db

# TypeScript
*.tsbuildinfo

# Temporary files
*.tmp
*.temp

# Session data
~/.claude/
<<<<<<< HEAD
/tmp/claude-agents/src/routeTree.gen.ts
=======
/tmp/claude-agents/

# Test files
test-*.js
debug-*.js

# Local configuration (not the app config)
.claude-studio-local/
>>>>>>> 6d586c06
<|MERGE_RESOLUTION|>--- conflicted
+++ resolved
@@ -31,9 +31,6 @@
 
 # Session data
 ~/.claude/
-<<<<<<< HEAD
-/tmp/claude-agents/src/routeTree.gen.ts
-=======
 /tmp/claude-agents/
 
 # Test files
@@ -42,4 +39,6 @@
 
 # Local configuration (not the app config)
 .claude-studio-local/
->>>>>>> 6d586c06
+
+# Auto-generated files
+src/routeTree.gen.ts